--- conflicted
+++ resolved
@@ -6,21 +6,12 @@
 #ifndef BITCOIN_CHAIN_H
 #define BITCOIN_CHAIN_H
 
-<<<<<<< HEAD
-#include "arith_uint256.h"
-#include "primitives/block.h"
-#include "primitives/transaction.h"
-#include "pow.h"
-#include "tinyformat.h"
-#include "uint256.h"
-=======
 #include <arith_uint256.h>
 #include <primitives/block.h>
 #include <primitives/transaction.h>
 #include <pow.h>
 #include <tinyformat.h>
 #include <uint256.h>
->>>>>>> 345d7dd8
 
 #include <vector>
 
@@ -30,16 +21,8 @@
 /** Target size limit of coinbase cache */
 static const int COINBASE_CACHE_TARGET = 2600;
 
-<<<<<<< HEAD
-/** How many blocks to wait between pruning */
-static const int COINBASE_CACHE_PRUNE_DELAY = 50;
-
-/** Block height to begin caching coinbases (BMM activation height) */
-static const int COINBASE_CACHE_HEIGHT = 0;
-=======
 /** How many blocks to wait between cleaning cache */
 static const int COINBASE_CACHE_CLEANUP_DELAY = 50;
->>>>>>> 345d7dd8
 
 /**
  * Maximum amount of time that a block timestamp is allowed to exceed the
