// Copyright (c) 2014-2017 The Bitcoin Core developers
// Distributed under the MIT software license, see the accompanying
// file COPYING or http://www.opensource.org/licenses/mit-license.php.

#include <coins.h>
#include <script/standard.h>
#include <uint256.h>
#include <undo.h>
#include <utilstrencodings.h>
#include <test/test_bitcoin.h>
#include <validation.h>
#include <consensus/validation.h>

#include <vector>
#include <map>

#include <boost/test/unit_test.hpp>

int ApplyTxInUndo(Coin&& undo, CCoinsViewCache& view, const COutPoint& out);
void UpdateCoins(const CTransaction& tx, CCoinsViewCache& inputs, CTxUndo &txundo, int nHeight);

namespace
{
//! equality test
bool operator==(const Coin &a, const Coin &b) {
    // Empty Coin objects are always equal.
    if (a.IsSpent() && b.IsSpent()) return true;
    return a.fCoinBase == b.fCoinBase &&
           a.nHeight == b.nHeight &&
           a.out == b.out;
}

class CCoinsViewTest : public CCoinsView
{
    uint256 hashBestBlock_;
    std::map<COutPoint, Coin> map_;

public:
    bool GetCoin(const COutPoint& outpoint, Coin& coin) const override
    {
        std::map<COutPoint, Coin>::const_iterator it = map_.find(outpoint);
        if (it == map_.end()) {
            return false;
        }
        coin = it->second;
        if (coin.IsSpent() && InsecureRandBool() == 0) {
            // Randomly return false in case of an empty entry.
            return false;
        }
        return true;
    }

    uint256 GetBestBlock() const override { return hashBestBlock_; }

    bool BatchWrite(CCoinsMap& mapCoins, const uint256& hashBlock) override
    {
        for (CCoinsMap::iterator it = mapCoins.begin(); it != mapCoins.end(); ) {
            if (it->second.flags & CCoinsCacheEntry::DIRTY) {
                // Same optimization used in CCoinsViewDB is to only write dirty entries.
                map_[it->first] = it->second.coin;
                if (it->second.coin.IsSpent() && InsecureRandRange(3) == 0) {
                    // Randomly delete empty entries on write.
                    map_.erase(it->first);
                }
            }
            mapCoins.erase(it++);
        }
        if (!hashBlock.IsNull())
            hashBestBlock_ = hashBlock;
        return true;
    }
};

class CCoinsViewCacheTest : public CCoinsViewCache
{
public:
    explicit CCoinsViewCacheTest(CCoinsView* _base) : CCoinsViewCache(_base) {}

    void SelfTest() const
    {
        // Manually recompute the dynamic usage of the whole data, and compare it.
        size_t ret = memusage::DynamicUsage(cacheCoins);
        size_t count = 0;
        for (const auto& entry : cacheCoins) {
            ret += entry.second.coin.DynamicMemoryUsage();
            ++count;
        }
        BOOST_CHECK_EQUAL(GetCacheSize(), count);
        BOOST_CHECK_EQUAL(DynamicMemoryUsage(), ret);
    }

    CCoinsMap& map() const { return cacheCoins; }
    size_t& usage() const { return cachedCoinsUsage; }
};

} // namespace

BOOST_FIXTURE_TEST_SUITE(coins_tests, BasicTestingSetup)

static const unsigned int NUM_SIMULATION_ITERATIONS = 40000;

// This is a large randomized insert/remove simulation test on a variable-size
// stack of caches on top of CCoinsViewTest.
//
// It will randomly create/update/delete Coin entries to a tip of caches, with
// txids picked from a limited list of random 256-bit hashes. Occasionally, a
// new tip is added to the stack of caches, or the tip is flushed and removed.
//
// During the process, booleans are kept to make sure that the randomized
// operation hits all branches.
BOOST_AUTO_TEST_CASE(coins_cache_simulation_test)
{
    // Various coverage trackers.
    bool removed_all_caches = false;
    bool reached_4_caches = false;
    bool added_an_entry = false;
    bool added_an_unspendable_entry = false;
    bool removed_an_entry = false;
    bool updated_an_entry = false;
    bool found_an_entry = false;
    bool missed_an_entry = false;
    bool uncached_an_entry = false;

    // A simple map to track what we expect the cache stack to represent.
    std::map<COutPoint, Coin> result;

    // The cache stack.
    CCoinsViewTest base; // A CCoinsViewTest at the bottom.
    std::vector<CCoinsViewCacheTest*> stack; // A stack of CCoinsViewCaches on top.
    stack.push_back(new CCoinsViewCacheTest(&base)); // Start with one cache.

    // Use a limited set of random transaction ids, so we do test overwriting entries.
    std::vector<uint256> txids;
    txids.resize(NUM_SIMULATION_ITERATIONS / 8);
    for (unsigned int i = 0; i < txids.size(); i++) {
        txids[i] = InsecureRand256();
    }

    for (unsigned int i = 0; i < NUM_SIMULATION_ITERATIONS; i++) {
        // Do a random modification.
        {
            uint256 txid = txids[InsecureRandRange(txids.size())]; // txid we're going to modify in this iteration.
            Coin& coin = result[COutPoint(txid, 0)];

            // Determine whether to test HaveCoin before or after Access* (or both). As these functions
            // can influence each other's behaviour by pulling things into the cache, all combinations
            // are tested.
            bool test_havecoin_before = InsecureRandBits(2) == 0;
            bool test_havecoin_after = InsecureRandBits(2) == 0;

            bool result_havecoin = test_havecoin_before ? stack.back()->HaveCoin(COutPoint(txid, 0)) : false;
            const Coin& entry = (InsecureRandRange(500) == 0) ? AccessByTxid(*stack.back(), txid) : stack.back()->AccessCoin(COutPoint(txid, 0));
            BOOST_CHECK(coin == entry);
            BOOST_CHECK(!test_havecoin_before || result_havecoin == !entry.IsSpent());

            if (test_havecoin_after) {
                bool ret = stack.back()->HaveCoin(COutPoint(txid, 0));
                BOOST_CHECK(ret == !entry.IsSpent());
            }

            if (InsecureRandRange(5) == 0 || coin.IsSpent()) {
                Coin newcoin;
                newcoin.out.nValue = InsecureRand32();
                newcoin.nHeight = 1;
                if (InsecureRandRange(16) == 0 && coin.IsSpent()) {
                    newcoin.out.scriptPubKey.assign(1 + InsecureRandBits(6), OP_RETURN);
                    BOOST_CHECK(newcoin.out.scriptPubKey.IsUnspendable());
                    added_an_unspendable_entry = true;
                } else {
                    newcoin.out.scriptPubKey.assign(InsecureRandBits(6), 0); // Random sizes so we can test memory usage accounting
                    (coin.IsSpent() ? added_an_entry : updated_an_entry) = true;
                    coin = newcoin;
                }
                stack.back()->AddCoin(COutPoint(txid, 0), std::move(newcoin), !coin.IsSpent() || InsecureRand32() & 1);
            } else {
                removed_an_entry = true;
                coin.Clear();
                stack.back()->SpendCoin(COutPoint(txid, 0));
            }
        }

        // One every 10 iterations, remove a random entry from the cache
        if (InsecureRandRange(10) == 0) {
            COutPoint out(txids[InsecureRand32() % txids.size()], 0);
            int cacheid = InsecureRand32() % stack.size();
            stack[cacheid]->Uncache(out);
            uncached_an_entry |= !stack[cacheid]->HaveCoinInCache(out);
        }

        // Once every 1000 iterations and at the end, verify the full cache.
        if (InsecureRandRange(1000) == 1 || i == NUM_SIMULATION_ITERATIONS - 1) {
            for (const auto& entry : result) {
                bool have = stack.back()->HaveCoin(entry.first);
                const Coin& coin = stack.back()->AccessCoin(entry.first);
                BOOST_CHECK(have == !coin.IsSpent());
                BOOST_CHECK(coin == entry.second);
                if (coin.IsSpent()) {
                    missed_an_entry = true;
                } else {
                    BOOST_CHECK(stack.back()->HaveCoinInCache(entry.first));
                    found_an_entry = true;
                }
            }
            for (const CCoinsViewCacheTest *test : stack) {
                test->SelfTest();
            }
        }

        if (InsecureRandRange(100) == 0) {
            // Every 100 iterations, flush an intermediate cache
            if (stack.size() > 1 && InsecureRandBool() == 0) {
                unsigned int flushIndex = InsecureRandRange(stack.size() - 1);
                stack[flushIndex]->Flush();
            }
        }
        if (InsecureRandRange(100) == 0) {
            // Every 100 iterations, change the cache stack.
            if (stack.size() > 0 && InsecureRandBool() == 0) {
                //Remove the top cache
                stack.back()->Flush();
                delete stack.back();
                stack.pop_back();
            }
            if (stack.size() == 0 || (stack.size() < 4 && InsecureRandBool())) {
                //Add a new cache
                CCoinsView* tip = &base;
                if (stack.size() > 0) {
                    tip = stack.back();
                } else {
                    removed_all_caches = true;
                }
                stack.push_back(new CCoinsViewCacheTest(tip));
                if (stack.size() == 4) {
                    reached_4_caches = true;
                }
            }
        }
    }

    // Clean up the stack.
    while (stack.size() > 0) {
        delete stack.back();
        stack.pop_back();
    }

    // Verify coverage.
    BOOST_CHECK(removed_all_caches);
    BOOST_CHECK(reached_4_caches);
    BOOST_CHECK(added_an_entry);
    BOOST_CHECK(added_an_unspendable_entry);
    BOOST_CHECK(removed_an_entry);
    BOOST_CHECK(updated_an_entry);
    BOOST_CHECK(found_an_entry);
    BOOST_CHECK(missed_an_entry);
    BOOST_CHECK(uncached_an_entry);
}

// Store of all necessary tx and undo data for next test
typedef std::map<COutPoint, std::tuple<CTransaction,CTxUndo,Coin>> UtxoData;
UtxoData utxoData;

UtxoData::iterator FindRandomFrom(const std::set<COutPoint> &utxoSet) {
    assert(utxoSet.size());
    auto utxoSetIt = utxoSet.lower_bound(COutPoint(InsecureRand256(), 0));
    if (utxoSetIt == utxoSet.end()) {
        utxoSetIt = utxoSet.begin();
    }
    auto utxoDataIt = utxoData.find(*utxoSetIt);
    assert(utxoDataIt != utxoData.end());
    return utxoDataIt;
}


// This test is similar to the previous test
// except the emphasis is on testing the functionality of UpdateCoins
// random txs are created and UpdateCoins is used to update the cache stack
// In particular it is tested that spending a duplicate coinbase tx
// has the expected effect (the other duplicate is overwritten at all cache levels)
BOOST_AUTO_TEST_CASE(updatecoins_simulation_test)
{
    bool spent_a_duplicate_coinbase = false;
    // A simple map to track what we expect the cache stack to represent.
    std::map<COutPoint, Coin> result;

    // The cache stack.
    CCoinsViewTest base; // A CCoinsViewTest at the bottom.
    std::vector<CCoinsViewCacheTest*> stack; // A stack of CCoinsViewCaches on top.
    stack.push_back(new CCoinsViewCacheTest(&base)); // Start with one cache.

    // Track the txids we've used in various sets
    std::set<COutPoint> coinbase_coins;
    std::set<COutPoint> disconnected_coins;
    std::set<COutPoint> duplicate_coins;
    std::set<COutPoint> utxoset;

    for (unsigned int i = 0; i < NUM_SIMULATION_ITERATIONS; i++) {
        uint32_t randiter = InsecureRand32();

        // 19/20 txs add a new transaction
        if (randiter % 20 < 19) {
            CMutableTransaction tx;
            tx.vin.resize(1);
            tx.vout.resize(1);
            tx.vout[0].nValue = i; //Keep txs unique unless intended to duplicate
            tx.vout[0].scriptPubKey.assign(InsecureRand32() & 0x3F, 0); // Random sizes so we can test memory usage accounting
            unsigned int height = InsecureRand32();
            Coin old_coin;

            // 2/20 times create a new coinbase
            if (randiter % 20 < 2 || coinbase_coins.size() < 10) {
                // 1/10 of those times create a duplicate coinbase
                if (InsecureRandRange(10) == 0 && coinbase_coins.size()) {
                    auto utxod = FindRandomFrom(coinbase_coins);
                    // Reuse the exact same coinbase
                    tx = std::get<0>(utxod->second);
                    // shouldn't be available for reconnection if its been duplicated
                    disconnected_coins.erase(utxod->first);

                    duplicate_coins.insert(utxod->first);
                }
                else {
                    coinbase_coins.insert(COutPoint(tx.GetHash(), 0));
                }
                assert(CTransaction(tx).IsCoinBase());
            }

            // 17/20 times reconnect previous or add a regular tx
            else {

                COutPoint prevout;
                // 1/20 times reconnect a previously disconnected tx
                if (randiter % 20 == 2 && disconnected_coins.size()) {
                    auto utxod = FindRandomFrom(disconnected_coins);
                    tx = std::get<0>(utxod->second);
                    prevout = tx.vin[0].prevout;
                    if (!CTransaction(tx).IsCoinBase() && !utxoset.count(prevout)) {
                        disconnected_coins.erase(utxod->first);
                        continue;
                    }

                    // If this tx is already IN the UTXO, then it must be a coinbase, and it must be a duplicate
                    if (utxoset.count(utxod->first)) {
                        assert(CTransaction(tx).IsCoinBase());
                        assert(duplicate_coins.count(utxod->first));
                    }
                    disconnected_coins.erase(utxod->first);
                }

                // 16/20 times create a regular tx
                else {
                    auto utxod = FindRandomFrom(utxoset);
                    prevout = utxod->first;

                    // Construct the tx to spend the coins of prevouthash
                    tx.vin[0].prevout = prevout;
                    assert(!CTransaction(tx).IsCoinBase());
                }
                // In this simple test coins only have two states, spent or unspent, save the unspent state to restore
                old_coin = result[prevout];
                // Update the expected result of prevouthash to know these coins are spent
                result[prevout].Clear();

                utxoset.erase(prevout);

                // The test is designed to ensure spending a duplicate coinbase will work properly
                // if that ever happens and not resurrect the previously overwritten coinbase
                if (duplicate_coins.count(prevout)) {
                    spent_a_duplicate_coinbase = true;
                }

            }
            // Update the expected result to know about the new output coins
            assert(tx.vout.size() == 1);
            const COutPoint outpoint(tx.GetHash(), 0);
            result[outpoint] = Coin(tx.vout[0], height, CTransaction(tx).IsCoinBase(), !CTransaction(tx).criticalData.IsNull());

            // Call UpdateCoins on the top cache
            CTxUndo undo;
            UpdateCoins(tx, *(stack.back()), undo, height);

            // Update the utxo set for future spends
            utxoset.insert(outpoint);

            // Track this tx and undo info to use later
            utxoData.emplace(outpoint, std::make_tuple(tx,undo,old_coin));
        } else if (utxoset.size()) {
            //1/20 times undo a previous transaction
            auto utxod = FindRandomFrom(utxoset);

            CTransaction &tx = std::get<0>(utxod->second);
            CTxUndo &undo = std::get<1>(utxod->second);
            Coin &orig_coin = std::get<2>(utxod->second);

            // Update the expected result
            // Remove new outputs
            result[utxod->first].Clear();
            // If not coinbase restore prevout
            if (!tx.IsCoinBase()) {
                result[tx.vin[0].prevout] = orig_coin;
            }

            // Disconnect the tx from the current UTXO
            // See code in DisconnectBlock
            // remove outputs
            stack.back()->SpendCoin(utxod->first);
            // restore inputs
            if (!tx.IsCoinBase()) {
                const COutPoint &out = tx.vin[0].prevout;
                Coin coin = undo.vprevout[0];
                ApplyTxInUndo(std::move(coin), *(stack.back()), out);
            }
            // Store as a candidate for reconnection
            disconnected_coins.insert(utxod->first);

            // Update the utxoset
            utxoset.erase(utxod->first);
            if (!tx.IsCoinBase())
                utxoset.insert(tx.vin[0].prevout);
        }

        // Once every 1000 iterations and at the end, verify the full cache.
        if (InsecureRandRange(1000) == 1 || i == NUM_SIMULATION_ITERATIONS - 1) {
            for (const auto& entry : result) {
                bool have = stack.back()->HaveCoin(entry.first);
                const Coin& coin = stack.back()->AccessCoin(entry.first);
                BOOST_CHECK(have == !coin.IsSpent());
                BOOST_CHECK(coin == entry.second);
            }
        }

        // One every 10 iterations, remove a random entry from the cache
        if (utxoset.size() > 1 && InsecureRandRange(30) == 0) {
            stack[InsecureRand32() % stack.size()]->Uncache(FindRandomFrom(utxoset)->first);
        }
        if (disconnected_coins.size() > 1 && InsecureRandRange(30) == 0) {
            stack[InsecureRand32() % stack.size()]->Uncache(FindRandomFrom(disconnected_coins)->first);
        }
        if (duplicate_coins.size() > 1 && InsecureRandRange(30) == 0) {
            stack[InsecureRand32() % stack.size()]->Uncache(FindRandomFrom(duplicate_coins)->first);
        }

        if (InsecureRandRange(100) == 0) {
            // Every 100 iterations, flush an intermediate cache
            if (stack.size() > 1 && InsecureRandBool() == 0) {
                unsigned int flushIndex = InsecureRandRange(stack.size() - 1);
                stack[flushIndex]->Flush();
            }
        }
        if (InsecureRandRange(100) == 0) {
            // Every 100 iterations, change the cache stack.
            if (stack.size() > 0 && InsecureRandBool() == 0) {
                stack.back()->Flush();
                delete stack.back();
                stack.pop_back();
            }
            if (stack.size() == 0 || (stack.size() < 4 && InsecureRandBool())) {
                CCoinsView* tip = &base;
                if (stack.size() > 0) {
                    tip = stack.back();
                }
                stack.push_back(new CCoinsViewCacheTest(tip));
            }
        }
    }

    // Clean up the stack.
    while (stack.size() > 0) {
        delete stack.back();
        stack.pop_back();
    }

    // Verify coverage.
    BOOST_CHECK(spent_a_duplicate_coinbase);
}

BOOST_AUTO_TEST_CASE(ccoins_serialization)
{
<<<<<<< HEAD
    // TODO update this test

    /*
    // Good example
    CDataStream ss1(ParseHex("0104835800816115944e077fe7c803cfa57f29b36bf87c1d358bb85e"), SER_DISK, CLIENT_VERSION);
    CCoins cc1;
=======
 /*   // Good example
    CDataStream ss1(ParseHex("97f23c835800816115944e077fe7c803cfa57f29b36bf87c1d35"), SER_DISK, CLIENT_VERSION);
    Coin cc1;
>>>>>>> 345d7dd8
    ss1 >> cc1;
    BOOST_CHECK_EQUAL(cc1.fCoinBase, false);
    BOOST_CHECK_EQUAL(cc1.nHeight, 203998);
    BOOST_CHECK_EQUAL(cc1.out.nValue, 60000000000ULL);
    BOOST_CHECK_EQUAL(HexStr(cc1.out.scriptPubKey), HexStr(GetScriptForDestination(CKeyID(uint160(ParseHex("816115944e077fe7c803cfa57f29b36bf87c1d35"))))));

    // Good example
    CDataStream ss2(ParseHex("8ddf77bbd123008c988f1a4a4de2161e0f50aac7f17e7f9555caa4"), SER_DISK, CLIENT_VERSION);
    Coin cc2;
    ss2 >> cc2;
    BOOST_CHECK_EQUAL(cc2.fCoinBase, true);
    BOOST_CHECK_EQUAL(cc2.nHeight, 120891);
    BOOST_CHECK_EQUAL(cc2.out.nValue, 110397);
    BOOST_CHECK_EQUAL(HexStr(cc2.out.scriptPubKey), HexStr(GetScriptForDestination(CKeyID(uint160(ParseHex("8c988f1a4a4de2161e0f50aac7f17e7f9555caa4"))))));

    // Smallest possible example
    CDataStream ss3(ParseHex("000006"), SER_DISK, CLIENT_VERSION);
    Coin cc3;
    ss3 >> cc3;
    BOOST_CHECK_EQUAL(cc3.fCoinBase, false);
    BOOST_CHECK_EQUAL(cc3.nHeight, 0);
    BOOST_CHECK_EQUAL(cc3.out.nValue, 0);
    BOOST_CHECK_EQUAL(cc3.out.scriptPubKey.size(), 0);

    // scriptPubKey that ends beyond the end of the stream
    CDataStream ss4(ParseHex("000007"), SER_DISK, CLIENT_VERSION);
    try {
        Coin cc4;
        ss4 >> cc4;
        BOOST_CHECK_MESSAGE(false, "We should have thrown");
    } catch (const std::ios_base::failure& e) {
    }

    // Very large scriptPubKey (3*10^9 bytes) past the end of the stream
    CDataStream tmp(SER_DISK, CLIENT_VERSION);
    uint64_t x = 3000000000ULL;
    tmp << VARINT(x);
    BOOST_CHECK_EQUAL(HexStr(tmp.begin(), tmp.end()), "8a95c0bb00");
    CDataStream ss5(ParseHex("00008a95c0bb00"), SER_DISK, CLIENT_VERSION);
    try {
        Coin cc5;
        ss5 >> cc5;
        BOOST_CHECK_MESSAGE(false, "We should have thrown");
    } catch (const std::ios_base::failure& e) {
    }
<<<<<<< HEAD
    */
=======

*/
>>>>>>> 345d7dd8
}

const static COutPoint OUTPOINT;
const static CAmount PRUNED = -1;
const static CAmount ABSENT = -2;
const static CAmount FAIL = -3;
const static CAmount VALUE1 = 100;
const static CAmount VALUE2 = 200;
const static CAmount VALUE3 = 300;
const static char DIRTY = CCoinsCacheEntry::DIRTY;
const static char FRESH = CCoinsCacheEntry::FRESH;
const static char NO_ENTRY = -1;

const static auto FLAGS = {char(0), FRESH, DIRTY, char(DIRTY | FRESH)};
const static auto CLEAN_FLAGS = {char(0), FRESH};
const static auto ABSENT_FLAGS = {NO_ENTRY};

void SetCoinsValue(CAmount value, Coin& coin)
{
    assert(value != ABSENT);
    coin.Clear();
    assert(coin.IsSpent());
    if (value != PRUNED) {
        coin.out.nValue = value;
        coin.nHeight = 1;
        assert(!coin.IsSpent());
    }
}

size_t InsertCoinsMapEntry(CCoinsMap& map, CAmount value, char flags)
{
    if (value == ABSENT) {
        assert(flags == NO_ENTRY);
        return 0;
    }
    assert(flags != NO_ENTRY);
    CCoinsCacheEntry entry;
    entry.flags = flags;
    SetCoinsValue(value, entry.coin);
    auto inserted = map.emplace(OUTPOINT, std::move(entry));
    assert(inserted.second);
    return inserted.first->second.coin.DynamicMemoryUsage();
}

void GetCoinsMapEntry(const CCoinsMap& map, CAmount& value, char& flags)
{
    auto it = map.find(OUTPOINT);
    if (it == map.end()) {
        value = ABSENT;
        flags = NO_ENTRY;
    } else {
        if (it->second.coin.IsSpent()) {
            value = PRUNED;
        } else {
            value = it->second.coin.out.nValue;
        }
        flags = it->second.flags;
        assert(flags != NO_ENTRY);
    }
}

void WriteCoinsViewEntry(CCoinsView& view, CAmount value, char flags)
{
    CCoinsMap map;
    InsertCoinsMapEntry(map, value, flags);
    view.BatchWrite(map, {});
}

class SingleEntryCacheTest
{
public:
    SingleEntryCacheTest(CAmount base_value, CAmount cache_value, char cache_flags)
    {
        WriteCoinsViewEntry(base, base_value, base_value == ABSENT ? NO_ENTRY : DIRTY);
        cache.usage() += InsertCoinsMapEntry(cache.map(), cache_value, cache_flags);
    }

    CCoinsView root;
    CCoinsViewCacheTest base{&root};
    CCoinsViewCacheTest cache{&base};
};

void CheckAccessCoin(CAmount base_value, CAmount cache_value, CAmount expected_value, char cache_flags, char expected_flags)
{
    SingleEntryCacheTest test(base_value, cache_value, cache_flags);
    test.cache.AccessCoin(OUTPOINT);
    test.cache.SelfTest();

    CAmount result_value;
    char result_flags;
    GetCoinsMapEntry(test.cache.map(), result_value, result_flags);
    BOOST_CHECK_EQUAL(result_value, expected_value);
    BOOST_CHECK_EQUAL(result_flags, expected_flags);
}

BOOST_AUTO_TEST_CASE(ccoins_access)
{
    /* Check AccessCoin behavior, requesting a coin from a cache view layered on
     * top of a base view, and checking the resulting entry in the cache after
     * the access.
     *
     *               Base    Cache   Result  Cache        Result
     *               Value   Value   Value   Flags        Flags
     */
    CheckAccessCoin(ABSENT, ABSENT, ABSENT, NO_ENTRY   , NO_ENTRY   );
    CheckAccessCoin(ABSENT, PRUNED, PRUNED, 0          , 0          );
    CheckAccessCoin(ABSENT, PRUNED, PRUNED, FRESH      , FRESH      );
    CheckAccessCoin(ABSENT, PRUNED, PRUNED, DIRTY      , DIRTY      );
    CheckAccessCoin(ABSENT, PRUNED, PRUNED, DIRTY|FRESH, DIRTY|FRESH);
    CheckAccessCoin(ABSENT, VALUE2, VALUE2, 0          , 0          );
    CheckAccessCoin(ABSENT, VALUE2, VALUE2, FRESH      , FRESH      );
    CheckAccessCoin(ABSENT, VALUE2, VALUE2, DIRTY      , DIRTY      );
    CheckAccessCoin(ABSENT, VALUE2, VALUE2, DIRTY|FRESH, DIRTY|FRESH);
    CheckAccessCoin(PRUNED, ABSENT, ABSENT, NO_ENTRY   , NO_ENTRY   );
    CheckAccessCoin(PRUNED, PRUNED, PRUNED, 0          , 0          );
    CheckAccessCoin(PRUNED, PRUNED, PRUNED, FRESH      , FRESH      );
    CheckAccessCoin(PRUNED, PRUNED, PRUNED, DIRTY      , DIRTY      );
    CheckAccessCoin(PRUNED, PRUNED, PRUNED, DIRTY|FRESH, DIRTY|FRESH);
    CheckAccessCoin(PRUNED, VALUE2, VALUE2, 0          , 0          );
    CheckAccessCoin(PRUNED, VALUE2, VALUE2, FRESH      , FRESH      );
    CheckAccessCoin(PRUNED, VALUE2, VALUE2, DIRTY      , DIRTY      );
    CheckAccessCoin(PRUNED, VALUE2, VALUE2, DIRTY|FRESH, DIRTY|FRESH);
    CheckAccessCoin(VALUE1, ABSENT, VALUE1, NO_ENTRY   , 0          );
    CheckAccessCoin(VALUE1, PRUNED, PRUNED, 0          , 0          );
    CheckAccessCoin(VALUE1, PRUNED, PRUNED, FRESH      , FRESH      );
    CheckAccessCoin(VALUE1, PRUNED, PRUNED, DIRTY      , DIRTY      );
    CheckAccessCoin(VALUE1, PRUNED, PRUNED, DIRTY|FRESH, DIRTY|FRESH);
    CheckAccessCoin(VALUE1, VALUE2, VALUE2, 0          , 0          );
    CheckAccessCoin(VALUE1, VALUE2, VALUE2, FRESH      , FRESH      );
    CheckAccessCoin(VALUE1, VALUE2, VALUE2, DIRTY      , DIRTY      );
    CheckAccessCoin(VALUE1, VALUE2, VALUE2, DIRTY|FRESH, DIRTY|FRESH);
}

void CheckSpendCoins(CAmount base_value, CAmount cache_value, CAmount expected_value, char cache_flags, char expected_flags)
{
    SingleEntryCacheTest test(base_value, cache_value, cache_flags);
    test.cache.SpendCoin(OUTPOINT);
    test.cache.SelfTest();

    CAmount result_value;
    char result_flags;
    GetCoinsMapEntry(test.cache.map(), result_value, result_flags);
    BOOST_CHECK_EQUAL(result_value, expected_value);
    BOOST_CHECK_EQUAL(result_flags, expected_flags);
};

BOOST_AUTO_TEST_CASE(ccoins_spend)
{
    /* Check SpendCoin behavior, requesting a coin from a cache view layered on
     * top of a base view, spending, and then checking
     * the resulting entry in the cache after the modification.
     *
     *              Base    Cache   Result  Cache        Result
     *              Value   Value   Value   Flags        Flags
     */
    CheckSpendCoins(ABSENT, ABSENT, ABSENT, NO_ENTRY   , NO_ENTRY   );
    CheckSpendCoins(ABSENT, PRUNED, PRUNED, 0          , DIRTY      );
    CheckSpendCoins(ABSENT, PRUNED, ABSENT, FRESH      , NO_ENTRY   );
    CheckSpendCoins(ABSENT, PRUNED, PRUNED, DIRTY      , DIRTY      );
    CheckSpendCoins(ABSENT, PRUNED, ABSENT, DIRTY|FRESH, NO_ENTRY   );
    CheckSpendCoins(ABSENT, VALUE2, PRUNED, 0          , DIRTY      );
    CheckSpendCoins(ABSENT, VALUE2, ABSENT, FRESH      , NO_ENTRY   );
    CheckSpendCoins(ABSENT, VALUE2, PRUNED, DIRTY      , DIRTY      );
    CheckSpendCoins(ABSENT, VALUE2, ABSENT, DIRTY|FRESH, NO_ENTRY   );
    CheckSpendCoins(PRUNED, ABSENT, ABSENT, NO_ENTRY   , NO_ENTRY   );
    CheckSpendCoins(PRUNED, PRUNED, PRUNED, 0          , DIRTY      );
    CheckSpendCoins(PRUNED, PRUNED, ABSENT, FRESH      , NO_ENTRY   );
    CheckSpendCoins(PRUNED, PRUNED, PRUNED, DIRTY      , DIRTY      );
    CheckSpendCoins(PRUNED, PRUNED, ABSENT, DIRTY|FRESH, NO_ENTRY   );
    CheckSpendCoins(PRUNED, VALUE2, PRUNED, 0          , DIRTY      );
    CheckSpendCoins(PRUNED, VALUE2, ABSENT, FRESH      , NO_ENTRY   );
    CheckSpendCoins(PRUNED, VALUE2, PRUNED, DIRTY      , DIRTY      );
    CheckSpendCoins(PRUNED, VALUE2, ABSENT, DIRTY|FRESH, NO_ENTRY   );
    CheckSpendCoins(VALUE1, ABSENT, PRUNED, NO_ENTRY   , DIRTY      );
    CheckSpendCoins(VALUE1, PRUNED, PRUNED, 0          , DIRTY      );
    CheckSpendCoins(VALUE1, PRUNED, ABSENT, FRESH      , NO_ENTRY   );
    CheckSpendCoins(VALUE1, PRUNED, PRUNED, DIRTY      , DIRTY      );
    CheckSpendCoins(VALUE1, PRUNED, ABSENT, DIRTY|FRESH, NO_ENTRY   );
    CheckSpendCoins(VALUE1, VALUE2, PRUNED, 0          , DIRTY      );
    CheckSpendCoins(VALUE1, VALUE2, ABSENT, FRESH      , NO_ENTRY   );
    CheckSpendCoins(VALUE1, VALUE2, PRUNED, DIRTY      , DIRTY      );
    CheckSpendCoins(VALUE1, VALUE2, ABSENT, DIRTY|FRESH, NO_ENTRY   );
}

void CheckAddCoinBase(CAmount base_value, CAmount cache_value, CAmount modify_value, CAmount expected_value, char cache_flags, char expected_flags, bool coinbase)
{
    SingleEntryCacheTest test(base_value, cache_value, cache_flags);

    CAmount result_value;
    char result_flags;
    try {
        CTxOut output;
        output.nValue = modify_value;
        test.cache.AddCoin(OUTPOINT, Coin(std::move(output), 1, coinbase, false), coinbase);
        test.cache.SelfTest();
        GetCoinsMapEntry(test.cache.map(), result_value, result_flags);
    } catch (std::logic_error& e) {
        result_value = FAIL;
        result_flags = NO_ENTRY;
    }

    BOOST_CHECK_EQUAL(result_value, expected_value);
    BOOST_CHECK_EQUAL(result_flags, expected_flags);
}

// Simple wrapper for CheckAddCoinBase function above that loops through
// different possible base_values, making sure each one gives the same results.
// This wrapper lets the coins_add test below be shorter and less repetitive,
// while still verifying that the CoinsViewCache::AddCoin implementation
// ignores base values.
template <typename... Args>
void CheckAddCoin(Args&&... args)
{
    for (CAmount base_value : {ABSENT, PRUNED, VALUE1})
        CheckAddCoinBase(base_value, std::forward<Args>(args)...);
}

BOOST_AUTO_TEST_CASE(ccoins_add)
{
    /* Check AddCoin behavior, requesting a new coin from a cache view,
     * writing a modification to the coin, and then checking the resulting
     * entry in the cache after the modification. Verify behavior with the
     * with the AddCoin potential_overwrite argument set to false, and to true.
     *
     *           Cache   Write   Result  Cache        Result       potential_overwrite
     *           Value   Value   Value   Flags        Flags
     */
    CheckAddCoin(ABSENT, VALUE3, VALUE3, NO_ENTRY   , DIRTY|FRESH, false);
    CheckAddCoin(ABSENT, VALUE3, VALUE3, NO_ENTRY   , DIRTY      , true );
    CheckAddCoin(PRUNED, VALUE3, VALUE3, 0          , DIRTY|FRESH, false);
    CheckAddCoin(PRUNED, VALUE3, VALUE3, 0          , DIRTY      , true );
    CheckAddCoin(PRUNED, VALUE3, VALUE3, FRESH      , DIRTY|FRESH, false);
    CheckAddCoin(PRUNED, VALUE3, VALUE3, FRESH      , DIRTY|FRESH, true );
    CheckAddCoin(PRUNED, VALUE3, VALUE3, DIRTY      , DIRTY      , false);
    CheckAddCoin(PRUNED, VALUE3, VALUE3, DIRTY      , DIRTY      , true );
    CheckAddCoin(PRUNED, VALUE3, VALUE3, DIRTY|FRESH, DIRTY|FRESH, false);
    CheckAddCoin(PRUNED, VALUE3, VALUE3, DIRTY|FRESH, DIRTY|FRESH, true );
    CheckAddCoin(VALUE2, VALUE3, FAIL  , 0          , NO_ENTRY   , false);
    CheckAddCoin(VALUE2, VALUE3, VALUE3, 0          , DIRTY      , true );
    CheckAddCoin(VALUE2, VALUE3, FAIL  , FRESH      , NO_ENTRY   , false);
    CheckAddCoin(VALUE2, VALUE3, VALUE3, FRESH      , DIRTY|FRESH, true );
    CheckAddCoin(VALUE2, VALUE3, FAIL  , DIRTY      , NO_ENTRY   , false);
    CheckAddCoin(VALUE2, VALUE3, VALUE3, DIRTY      , DIRTY      , true );
    CheckAddCoin(VALUE2, VALUE3, FAIL  , DIRTY|FRESH, NO_ENTRY   , false);
    CheckAddCoin(VALUE2, VALUE3, VALUE3, DIRTY|FRESH, DIRTY|FRESH, true );
}

void CheckWriteCoins(CAmount parent_value, CAmount child_value, CAmount expected_value, char parent_flags, char child_flags, char expected_flags)
{
    SingleEntryCacheTest test(ABSENT, parent_value, parent_flags);

    CAmount result_value;
    char result_flags;
    try {
        WriteCoinsViewEntry(test.cache, child_value, child_flags);
        test.cache.SelfTest();
        GetCoinsMapEntry(test.cache.map(), result_value, result_flags);
    } catch (std::logic_error& e) {
        result_value = FAIL;
        result_flags = NO_ENTRY;
    }

    BOOST_CHECK_EQUAL(result_value, expected_value);
    BOOST_CHECK_EQUAL(result_flags, expected_flags);
}

BOOST_AUTO_TEST_CASE(ccoins_write)
{
    /* Check BatchWrite behavior, flushing one entry from a child cache to a
     * parent cache, and checking the resulting entry in the parent cache
     * after the write.
     *
     *              Parent  Child   Result  Parent       Child        Result
     *              Value   Value   Value   Flags        Flags        Flags
     */
    CheckWriteCoins(ABSENT, ABSENT, ABSENT, NO_ENTRY   , NO_ENTRY   , NO_ENTRY   );
    CheckWriteCoins(ABSENT, PRUNED, PRUNED, NO_ENTRY   , DIRTY      , DIRTY      );
    CheckWriteCoins(ABSENT, PRUNED, ABSENT, NO_ENTRY   , DIRTY|FRESH, NO_ENTRY   );
    CheckWriteCoins(ABSENT, VALUE2, VALUE2, NO_ENTRY   , DIRTY      , DIRTY      );
    CheckWriteCoins(ABSENT, VALUE2, VALUE2, NO_ENTRY   , DIRTY|FRESH, DIRTY|FRESH);
    CheckWriteCoins(PRUNED, ABSENT, PRUNED, 0          , NO_ENTRY   , 0          );
    CheckWriteCoins(PRUNED, ABSENT, PRUNED, FRESH      , NO_ENTRY   , FRESH      );
    CheckWriteCoins(PRUNED, ABSENT, PRUNED, DIRTY      , NO_ENTRY   , DIRTY      );
    CheckWriteCoins(PRUNED, ABSENT, PRUNED, DIRTY|FRESH, NO_ENTRY   , DIRTY|FRESH);
    CheckWriteCoins(PRUNED, PRUNED, PRUNED, 0          , DIRTY      , DIRTY      );
    CheckWriteCoins(PRUNED, PRUNED, PRUNED, 0          , DIRTY|FRESH, DIRTY      );
    CheckWriteCoins(PRUNED, PRUNED, ABSENT, FRESH      , DIRTY      , NO_ENTRY   );
    CheckWriteCoins(PRUNED, PRUNED, ABSENT, FRESH      , DIRTY|FRESH, NO_ENTRY   );
    CheckWriteCoins(PRUNED, PRUNED, PRUNED, DIRTY      , DIRTY      , DIRTY      );
    CheckWriteCoins(PRUNED, PRUNED, PRUNED, DIRTY      , DIRTY|FRESH, DIRTY      );
    CheckWriteCoins(PRUNED, PRUNED, ABSENT, DIRTY|FRESH, DIRTY      , NO_ENTRY   );
    CheckWriteCoins(PRUNED, PRUNED, ABSENT, DIRTY|FRESH, DIRTY|FRESH, NO_ENTRY   );
    CheckWriteCoins(PRUNED, VALUE2, VALUE2, 0          , DIRTY      , DIRTY      );
    CheckWriteCoins(PRUNED, VALUE2, VALUE2, 0          , DIRTY|FRESH, DIRTY      );
    CheckWriteCoins(PRUNED, VALUE2, VALUE2, FRESH      , DIRTY      , DIRTY|FRESH);
    CheckWriteCoins(PRUNED, VALUE2, VALUE2, FRESH      , DIRTY|FRESH, DIRTY|FRESH);
    CheckWriteCoins(PRUNED, VALUE2, VALUE2, DIRTY      , DIRTY      , DIRTY      );
    CheckWriteCoins(PRUNED, VALUE2, VALUE2, DIRTY      , DIRTY|FRESH, DIRTY      );
    CheckWriteCoins(PRUNED, VALUE2, VALUE2, DIRTY|FRESH, DIRTY      , DIRTY|FRESH);
    CheckWriteCoins(PRUNED, VALUE2, VALUE2, DIRTY|FRESH, DIRTY|FRESH, DIRTY|FRESH);
    CheckWriteCoins(VALUE1, ABSENT, VALUE1, 0          , NO_ENTRY   , 0          );
    CheckWriteCoins(VALUE1, ABSENT, VALUE1, FRESH      , NO_ENTRY   , FRESH      );
    CheckWriteCoins(VALUE1, ABSENT, VALUE1, DIRTY      , NO_ENTRY   , DIRTY      );
    CheckWriteCoins(VALUE1, ABSENT, VALUE1, DIRTY|FRESH, NO_ENTRY   , DIRTY|FRESH);
    CheckWriteCoins(VALUE1, PRUNED, PRUNED, 0          , DIRTY      , DIRTY      );
    CheckWriteCoins(VALUE1, PRUNED, FAIL  , 0          , DIRTY|FRESH, NO_ENTRY   );
    CheckWriteCoins(VALUE1, PRUNED, ABSENT, FRESH      , DIRTY      , NO_ENTRY   );
    CheckWriteCoins(VALUE1, PRUNED, FAIL  , FRESH      , DIRTY|FRESH, NO_ENTRY   );
    CheckWriteCoins(VALUE1, PRUNED, PRUNED, DIRTY      , DIRTY      , DIRTY      );
    CheckWriteCoins(VALUE1, PRUNED, FAIL  , DIRTY      , DIRTY|FRESH, NO_ENTRY   );
    CheckWriteCoins(VALUE1, PRUNED, ABSENT, DIRTY|FRESH, DIRTY      , NO_ENTRY   );
    CheckWriteCoins(VALUE1, PRUNED, FAIL  , DIRTY|FRESH, DIRTY|FRESH, NO_ENTRY   );
    CheckWriteCoins(VALUE1, VALUE2, VALUE2, 0          , DIRTY      , DIRTY      );
    CheckWriteCoins(VALUE1, VALUE2, FAIL  , 0          , DIRTY|FRESH, NO_ENTRY   );
    CheckWriteCoins(VALUE1, VALUE2, VALUE2, FRESH      , DIRTY      , DIRTY|FRESH);
    CheckWriteCoins(VALUE1, VALUE2, FAIL  , FRESH      , DIRTY|FRESH, NO_ENTRY   );
    CheckWriteCoins(VALUE1, VALUE2, VALUE2, DIRTY      , DIRTY      , DIRTY      );
    CheckWriteCoins(VALUE1, VALUE2, FAIL  , DIRTY      , DIRTY|FRESH, NO_ENTRY   );
    CheckWriteCoins(VALUE1, VALUE2, VALUE2, DIRTY|FRESH, DIRTY      , DIRTY|FRESH);
    CheckWriteCoins(VALUE1, VALUE2, FAIL  , DIRTY|FRESH, DIRTY|FRESH, NO_ENTRY   );

    // The checks above omit cases where the child flags are not DIRTY, since
    // they would be too repetitive (the parent cache is never updated in these
    // cases). The loop below covers these cases and makes sure the parent cache
    // is always left unchanged.
    for (CAmount parent_value : {ABSENT, PRUNED, VALUE1})
        for (CAmount child_value : {ABSENT, PRUNED, VALUE2})
            for (char parent_flags : parent_value == ABSENT ? ABSENT_FLAGS : FLAGS)
                for (char child_flags : child_value == ABSENT ? ABSENT_FLAGS : CLEAN_FLAGS)
                    CheckWriteCoins(parent_value, child_value, parent_value, parent_flags, child_flags, parent_flags);
}

BOOST_AUTO_TEST_SUITE_END()<|MERGE_RESOLUTION|>--- conflicted
+++ resolved
@@ -475,18 +475,12 @@
 
 BOOST_AUTO_TEST_CASE(ccoins_serialization)
 {
-<<<<<<< HEAD
-    // TODO update this test
-
-    /*
+    // TODO
+
+ /*
     // Good example
-    CDataStream ss1(ParseHex("0104835800816115944e077fe7c803cfa57f29b36bf87c1d358bb85e"), SER_DISK, CLIENT_VERSION);
-    CCoins cc1;
-=======
- /*   // Good example
     CDataStream ss1(ParseHex("97f23c835800816115944e077fe7c803cfa57f29b36bf87c1d35"), SER_DISK, CLIENT_VERSION);
     Coin cc1;
->>>>>>> 345d7dd8
     ss1 >> cc1;
     BOOST_CHECK_EQUAL(cc1.fCoinBase, false);
     BOOST_CHECK_EQUAL(cc1.nHeight, 203998);
@@ -532,12 +526,7 @@
         BOOST_CHECK_MESSAGE(false, "We should have thrown");
     } catch (const std::ios_base::failure& e) {
     }
-<<<<<<< HEAD
-    */
-=======
-
 */
->>>>>>> 345d7dd8
 }
 
 const static COutPoint OUTPOINT;
