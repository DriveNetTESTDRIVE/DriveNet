// Copyright (c) 2009-2010 Satoshi Nakamoto
// Copyright (c) 2009-2017 The Bitcoin Core developers
// Distributed under the MIT software license, see the accompanying
// file COPYING or http://www.opensource.org/licenses/mit-license.php.

#include <txdb.h>

#include <chainparams.h>
#include <hash.h>
#include <random.h>
#include <pow.h>
#include <uint256.h>
#include <util.h>
#include <ui_interface.h>
#include <init.h>

#include <stdint.h>

#include <boost/thread.hpp>

static const char DB_COIN = 'C';
static const char DB_COINS = 'c';
static const char DB_BLOCK_FILES = 'f';
static const char DB_TXINDEX = 't';
static const char DB_BLOCK_INDEX = 'b';

static const char DB_BEST_BLOCK = 'B';
static const char DB_HEAD_BLOCKS = 'H';
static const char DB_FLAG = 'F';
static const char DB_REINDEX_FLAG = 'R';
static const char DB_LAST_BLOCK = 'l';

namespace {

struct CoinEntry {
    COutPoint* outpoint;
    char key;
    explicit CoinEntry(const COutPoint* ptr) : outpoint(const_cast<COutPoint*>(ptr)), key(DB_COIN)  {}

    template<typename Stream>
    void Serialize(Stream &s) const {
        s << key;
        s << outpoint->hash;
        s << VARINT(outpoint->n);
    }

    template<typename Stream>
    void Unserialize(Stream& s) {
        s >> key;
        s >> outpoint->hash;
        s >> VARINT(outpoint->n);
    }
};

}

CCoinsViewDB::CCoinsViewDB(size_t nCacheSize, bool fMemory, bool fWipe) : db(GetDataDir() / "chainstate", nCacheSize, fMemory, fWipe, true)
{
}

bool CCoinsViewDB::GetCoin(const COutPoint &outpoint, Coin &coin) const {
    return db.Read(CoinEntry(&outpoint), coin);
}

bool CCoinsViewDB::HaveCoin(const COutPoint &outpoint) const {
    return db.Exists(CoinEntry(&outpoint));
}

uint256 CCoinsViewDB::GetBestBlock() const {
    uint256 hashBestChain;
    if (!db.Read(DB_BEST_BLOCK, hashBestChain))
        return uint256();
    return hashBestChain;
}

std::vector<uint256> CCoinsViewDB::GetHeadBlocks() const {
    std::vector<uint256> vhashHeadBlocks;
    if (!db.Read(DB_HEAD_BLOCKS, vhashHeadBlocks)) {
        return std::vector<uint256>();
    }
    return vhashHeadBlocks;
}

bool CCoinsViewDB::BatchWrite(CCoinsMap &mapCoins, const uint256 &hashBlock) {
    CDBBatch batch(db);
    size_t count = 0;
    size_t changed = 0;
    size_t batch_size = (size_t)gArgs.GetArg("-dbbatchsize", nDefaultDbBatchSize);
    int crash_simulate = gArgs.GetArg("-dbcrashratio", 0);
    assert(!hashBlock.IsNull());

    uint256 old_tip = GetBestBlock();
    if (old_tip.IsNull()) {
        // We may be in the middle of replaying.
        std::vector<uint256> old_heads = GetHeadBlocks();
        if (old_heads.size() == 2) {
            assert(old_heads[0] == hashBlock);
            old_tip = old_heads[1];
        }
    }

    // In the first batch, mark the database as being in the middle of a
    // transition from old_tip to hashBlock.
    // A vector is used for future extensibility, as we may want to support
    // interrupting after partial writes from multiple independent reorgs.
    batch.Erase(DB_BEST_BLOCK);
    batch.Write(DB_HEAD_BLOCKS, std::vector<uint256>{hashBlock, old_tip});

    for (CCoinsMap::iterator it = mapCoins.begin(); it != mapCoins.end();) {
        if (it->second.flags & CCoinsCacheEntry::DIRTY) {
            CoinEntry entry(&it->first);
            if (it->second.coin.IsSpent())
                batch.Erase(entry);
            else
                batch.Write(entry, it->second.coin);
            changed++;
        }
        count++;
        CCoinsMap::iterator itOld = it++;
        mapCoins.erase(itOld);
        if (batch.SizeEstimate() > batch_size) {
            LogPrint(BCLog::COINDB, "Writing partial batch of %.2f MiB\n", batch.SizeEstimate() * (1.0 / 1048576.0));
            db.WriteBatch(batch);
            batch.Clear();
            if (crash_simulate) {
                static FastRandomContext rng;
                if (rng.randrange(crash_simulate) == 0) {
                    LogPrintf("Simulating a crash. Goodbye.\n");
                    _Exit(0);
                }
            }
        }
    }

    // In the last batch, mark the database as consistent with hashBlock again.
    batch.Erase(DB_HEAD_BLOCKS);
    batch.Write(DB_BEST_BLOCK, hashBlock);

    LogPrint(BCLog::COINDB, "Writing final batch of %.2f MiB\n", batch.SizeEstimate() * (1.0 / 1048576.0));
    bool ret = db.WriteBatch(batch);
    LogPrint(BCLog::COINDB, "Committed %u changed transaction outputs (out of %u) to coin database...\n", (unsigned int)changed, (unsigned int)count);
    return ret;
}

size_t CCoinsViewDB::EstimateSize() const
{
    return db.EstimateSize(DB_COIN, (char)(DB_COIN+1));
}

CBlockTreeDB::CBlockTreeDB(size_t nCacheSize, bool fMemory, bool fWipe) : CDBWrapper(GetDataDir() / "blocks" / "index", nCacheSize, fMemory, fWipe) {
}

bool CBlockTreeDB::ReadBlockFileInfo(int nFile, CBlockFileInfo &info) {
    return Read(std::make_pair(DB_BLOCK_FILES, nFile), info);
}

bool CBlockTreeDB::WriteReindexing(bool fReindexing) {
    if (fReindexing)
        return Write(DB_REINDEX_FLAG, '1');
    else
        return Erase(DB_REINDEX_FLAG);
}

bool CBlockTreeDB::ReadReindexing(bool &fReindexing) {
    fReindexing = Exists(DB_REINDEX_FLAG);
    return true;
}

bool CBlockTreeDB::ReadLastBlockFile(int &nFile) {
    return Read(DB_LAST_BLOCK, nFile);
}

CCoinsViewCursor *CCoinsViewDB::Cursor() const
{
    CCoinsViewDBCursor *i = new CCoinsViewDBCursor(const_cast<CDBWrapper&>(db).NewIterator(), GetBestBlock());
    /* It seems that there are no "const iterators" for LevelDB.  Since we
       only need read operations on it, use a const-cast to get around
       that restriction.  */
    i->pcursor->Seek(DB_COIN);
    // Cache key of first record
    if (i->pcursor->Valid()) {
        CoinEntry entry(&i->keyTmp.second);
        i->pcursor->GetKey(entry);
        i->keyTmp.first = entry.key;
    } else {
        i->keyTmp.first = 0; // Make sure Valid() and GetKey() return false
    }
    return i;
}

bool CCoinsViewDBCursor::GetKey(COutPoint &key) const
{
    // Return cached key
    if (keyTmp.first == DB_COIN) {
        key = keyTmp.second;
        return true;
    }
    return false;
}

bool CCoinsViewDBCursor::GetValue(Coin &coin) const
{
    return pcursor->GetValue(coin);
}

unsigned int CCoinsViewDBCursor::GetValueSize() const
{
    return pcursor->GetValueSize();
}

bool CCoinsViewDBCursor::Valid() const
{
    return keyTmp.first == DB_COIN;
}

void CCoinsViewDBCursor::Next()
{
    pcursor->Next();
    CoinEntry entry(&keyTmp.second);
    if (!pcursor->Valid() || !pcursor->GetKey(entry)) {
        keyTmp.first = 0; // Invalidate cached key after last record so that Valid() and GetKey() return false
    } else {
        keyTmp.first = entry.key;
    }
}

bool CBlockTreeDB::WriteBatchSync(const std::vector<std::pair<int, const CBlockFileInfo*> >& fileInfo, int nLastFile, const std::vector<const CBlockIndex*>& blockinfo) {
    CDBBatch batch(*this);
    for (std::vector<std::pair<int, const CBlockFileInfo*> >::const_iterator it=fileInfo.begin(); it != fileInfo.end(); it++) {
        batch.Write(std::make_pair(DB_BLOCK_FILES, it->first), *it->second);
    }
    batch.Write(DB_LAST_BLOCK, nLastFile);
    for (std::vector<const CBlockIndex*>::const_iterator it=blockinfo.begin(); it != blockinfo.end(); it++) {
        batch.Write(std::make_pair(DB_BLOCK_INDEX, (*it)->GetBlockHash()), CDiskBlockIndex(*it));
    }
    return WriteBatch(batch, true);
}

bool CBlockTreeDB::ReadTxIndex(const uint256 &txid, CDiskTxPos &pos) {
    return Read(std::make_pair(DB_TXINDEX, txid), pos);
}

bool CBlockTreeDB::WriteTxIndex(const std::vector<std::pair<uint256, CDiskTxPos> >&vect) {
    CDBBatch batch(*this);
    for (std::vector<std::pair<uint256,CDiskTxPos> >::const_iterator it=vect.begin(); it!=vect.end(); it++)
        batch.Write(std::make_pair(DB_TXINDEX, it->first), it->second);
    return WriteBatch(batch);
}

bool CBlockTreeDB::WriteFlag(const std::string &name, bool fValue) {
    return Write(std::make_pair(DB_FLAG, name), fValue ? '1' : '0');
}

bool CBlockTreeDB::ReadFlag(const std::string &name, bool &fValue) {
    char ch;
    if (!Read(std::make_pair(DB_FLAG, name), ch))
        return false;
    fValue = ch == '1';
    return true;
}

bool CBlockTreeDB::LoadBlockIndexGuts(const Consensus::Params& consensusParams, std::function<CBlockIndex*(const uint256&)> insertBlockIndex)
{
    std::unique_ptr<CDBIterator> pcursor(NewIterator());

    pcursor->Seek(std::make_pair(DB_BLOCK_INDEX, uint256()));

    // Load mapBlockIndex
    while (pcursor->Valid()) {
        boost::this_thread::interruption_point();
        std::pair<char, uint256> key;
        if (pcursor->GetKey(key) && key.first == DB_BLOCK_INDEX) {
            CDiskBlockIndex diskindex;
            if (pcursor->GetValue(diskindex)) {
                // Construct block index object
                CBlockIndex* pindexNew = insertBlockIndex(diskindex.GetBlockHash());
                pindexNew->pprev          = insertBlockIndex(diskindex.hashPrev);
                pindexNew->nHeight        = diskindex.nHeight;
                pindexNew->nFile          = diskindex.nFile;
                pindexNew->nDataPos       = diskindex.nDataPos;
                pindexNew->nUndoPos       = diskindex.nUndoPos;
                pindexNew->nVersion       = diskindex.nVersion;
                pindexNew->hashMerkleRoot = diskindex.hashMerkleRoot;
                pindexNew->nTime          = diskindex.nTime;
                pindexNew->nBits          = diskindex.nBits;
                pindexNew->nNonce         = diskindex.nNonce;
                pindexNew->nStatus        = diskindex.nStatus;
                pindexNew->nTx            = diskindex.nTx;
                pindexNew->fCoinbase      = diskindex.fCoinbase;
<<<<<<< HEAD

                if (pindexNew->fCoinbase) {
                    pindexNew->coinbase = diskindex.coinbase;
                    nCoinbaseCached++;
                }
=======
>>>>>>> 345d7dd8

                if (pindexNew->fCoinbase) {
                    pindexNew->coinbase = diskindex.coinbase;
                    nCoinbaseCached++;
                }

                if (!CheckProofOfWork(pindexNew->GetBlockHash(), pindexNew->nBits, consensusParams))
                    return error("%s: CheckProofOfWork failed: %s", __func__, pindexNew->ToString());

                pcursor->Next();
            } else {
                return error("%s: failed to read value", __func__);
            }
        } else {
            break;
        }
    }

    return true;
}

namespace {

//! Legacy class to deserialize pre-pertxout database entries without reindex.
class CCoins
{
public:
    //! whether transaction is a coinbase
    bool fCoinBase;

    //! unspent transaction outputs; spent outputs are .IsNull(); spent outputs at the end of the array are dropped
    std::vector<CTxOut> vout;

    //! at which height this transaction was included in the active block chain
    int nHeight;

    //! empty constructor
    CCoins() : fCoinBase(false), vout(0), nHeight(0) { }

    template<typename Stream>
    void Unserialize(Stream &s) {
        unsigned int nCode = 0;
        // version
        int nVersionDummy;
        ::Unserialize(s, VARINT(nVersionDummy));
        // header code
        ::Unserialize(s, VARINT(nCode));
        fCoinBase = nCode & 1;
        std::vector<bool> vAvail(2, false);
        vAvail[0] = (nCode & 2) != 0;
        vAvail[1] = (nCode & 4) != 0;
        unsigned int nMaskCode = (nCode / 8) + ((nCode & 6) != 0 ? 0 : 1);
        // spentness bitmask
        while (nMaskCode > 0) {
            unsigned char chAvail = 0;
            ::Unserialize(s, chAvail);
            for (unsigned int p = 0; p < 8; p++) {
                bool f = (chAvail & (1 << p)) != 0;
                vAvail.push_back(f);
            }
            if (chAvail != 0)
                nMaskCode--;
        }
        // txouts themself
        vout.assign(vAvail.size(), CTxOut());
        for (unsigned int i = 0; i < vAvail.size(); i++) {
            if (vAvail[i])
                ::Unserialize(s, REF(CTxOutCompressor(vout[i])));
        }
        // coinbase height
        ::Unserialize(s, VARINT(nHeight));
    }
};

}

/** Upgrade the database from older formats.
 *
 * Currently implemented: from the per-tx utxo model (0.8..0.14.x) to per-txout.
 */
bool CCoinsViewDB::Upgrade() {
    std::unique_ptr<CDBIterator> pcursor(db.NewIterator());
    pcursor->Seek(std::make_pair(DB_COINS, uint256()));
    if (!pcursor->Valid()) {
        return true;
    }

    int64_t count = 0;
    LogPrintf("Upgrading utxo-set database...\n");
    LogPrintf("[0%%]...");
    uiInterface.ShowProgress(_("Upgrading UTXO database"), 0, true);
    size_t batch_size = 1 << 24;
    CDBBatch batch(db);
    int reportDone = 0;
    std::pair<unsigned char, uint256> key;
    std::pair<unsigned char, uint256> prev_key = {DB_COINS, uint256()};
    while (pcursor->Valid()) {
        boost::this_thread::interruption_point();
        if (ShutdownRequested()) {
            break;
        }
        if (pcursor->GetKey(key) && key.first == DB_COINS) {
            if (count++ % 256 == 0) {
                uint32_t high = 0x100 * *key.second.begin() + *(key.second.begin() + 1);
                int percentageDone = (int)(high * 100.0 / 65536.0 + 0.5);
                uiInterface.ShowProgress(_("Upgrading UTXO database"), percentageDone, true);
                if (reportDone < percentageDone/10) {
                    // report max. every 10% step
                    LogPrintf("[%d%%]...", percentageDone);
                    reportDone = percentageDone/10;
                }
            }
            CCoins old_coins;
            if (!pcursor->GetValue(old_coins)) {
                return error("%s: cannot parse CCoins record", __func__);
            }
            COutPoint outpoint(key.second, 0);
            for (size_t i = 0; i < old_coins.vout.size(); ++i) {
                if (!old_coins.vout[i].IsNull() && !old_coins.vout[i].scriptPubKey.IsUnspendable()) {
                    Coin newcoin(std::move(old_coins.vout[i]), old_coins.nHeight, old_coins.fCoinBase, false /* fCriticalData */);
                    outpoint.n = i;
                    CoinEntry entry(&outpoint);
                    batch.Write(entry, newcoin);
                }
            }
            batch.Erase(key);
            if (batch.SizeEstimate() > batch_size) {
                db.WriteBatch(batch);
                batch.Clear();
                db.CompactRange(prev_key, key);
                prev_key = key;
            }
            pcursor->Next();
        } else {
            break;
        }
    }
    db.WriteBatch(batch);
    db.CompactRange({DB_COINS, uint256()}, key);
    uiInterface.ShowProgress("", 100, false);
    LogPrintf("[%s].\n", ShutdownRequested() ? "CANCELLED" : "DONE");
    return !ShutdownRequested();
}<|MERGE_RESOLUTION|>--- conflicted
+++ resolved
@@ -287,14 +287,6 @@
                 pindexNew->nStatus        = diskindex.nStatus;
                 pindexNew->nTx            = diskindex.nTx;
                 pindexNew->fCoinbase      = diskindex.fCoinbase;
-<<<<<<< HEAD
-
-                if (pindexNew->fCoinbase) {
-                    pindexNew->coinbase = diskindex.coinbase;
-                    nCoinbaseCached++;
-                }
-=======
->>>>>>> 345d7dd8
 
                 if (pindexNew->fCoinbase) {
                     pindexNew->coinbase = diskindex.coinbase;
@@ -414,7 +406,7 @@
             COutPoint outpoint(key.second, 0);
             for (size_t i = 0; i < old_coins.vout.size(); ++i) {
                 if (!old_coins.vout[i].IsNull() && !old_coins.vout[i].scriptPubKey.IsUnspendable()) {
-                    Coin newcoin(std::move(old_coins.vout[i]), old_coins.nHeight, old_coins.fCoinBase, false /* fCriticalData */);
+                    Coin newcoin(std::move(old_coins.vout[i]), old_coins.nHeight, old_coins.fCoinBase, false);
                     outpoint.n = i;
                     CoinEntry entry(&outpoint);
                     batch.Write(entry, newcoin);
