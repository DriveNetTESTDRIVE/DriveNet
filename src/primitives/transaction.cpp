// Copyright (c) 2009-2010 Satoshi Nakamoto
// Copyright (c) 2009-2017 The Bitcoin Core developers
// Distributed under the MIT software license, see the accompanying
// file COPYING or http://www.opensource.org/licenses/mit-license.php.

#include <primitives/transaction.h>

#include <hash.h>
#include <sidechain.h>
#include <tinyformat.h>
#include <utilstrencodings.h>

std::string COutPoint::ToString() const
{
    return strprintf("COutPoint(%s, %u)", hash.ToString().substr(0,10), n);
}

CTxIn::CTxIn(COutPoint prevoutIn, CScript scriptSigIn, uint32_t nSequenceIn)
{
    prevout = prevoutIn;
    scriptSig = scriptSigIn;
    nSequence = nSequenceIn;
}

CTxIn::CTxIn(uint256 hashPrevTx, uint32_t nOut, CScript scriptSigIn, uint32_t nSequenceIn)
{
    prevout = COutPoint(hashPrevTx, nOut);
    scriptSig = scriptSigIn;
    nSequence = nSequenceIn;
}

std::string CTxIn::ToString() const
{
    std::string str;
    str += "CTxIn(";
    str += prevout.ToString();
    if (prevout.IsNull())
        str += strprintf(", coinbase %s", HexStr(scriptSig));
    else
        str += strprintf(", scriptSig=%s", HexStr(scriptSig).substr(0, 24));
    if (nSequence != SEQUENCE_FINAL)
        str += strprintf(", nSequence=%u", nSequence);
    str += ")";
    return str;
}

CTxOut::CTxOut(const CAmount& nValueIn, CScript scriptPubKeyIn)
{
    nValue = nValueIn;
    scriptPubKey = scriptPubKeyIn;
}

std::string CTxOut::ToString() const
{
    return strprintf("CTxOut(nValue=%d.%08d, scriptPubKey=%s)", nValue / COIN, nValue % COIN, HexStr(scriptPubKey).substr(0, 30));
}

CMutableTransaction::CMutableTransaction() : nVersion(CTransaction::CURRENT_VERSION), nLockTime(0) {}
CMutableTransaction::CMutableTransaction(const CTransaction& tx) : vin(tx.vin), vout(tx.vout), criticalData(tx.criticalData), nVersion(tx.nVersion), nLockTime(tx.nLockTime) {}
uint256 CMutableTransaction::GetHash() const
{
    return SerializeHash(*this, SER_GETHASH, SERIALIZE_TRANSACTION_NO_WITNESS);
}

uint256 CTransaction::ComputeHash() const
{
    return SerializeHash(*this, SER_GETHASH, SERIALIZE_TRANSACTION_NO_WITNESS);
}

uint256 CTransaction::GetWitnessHash() const
{
    if (!HasWitness()) {
        return GetHash();
    }
    return SerializeHash(*this, SER_GETHASH, 0);
}

bool CTransaction::GetBWTHash(uint256& hashRet) const
{
    CMutableTransaction mtx(*this);
    if (!mtx.vin.size() || !mtx.vout.size())
        return false;

    // This is the format the sidechain must use for vin[0]
    mtx.vin.resize(1);
    mtx.vin[0].scriptSig = CScript() << OP_0;

    // Remove the sidechain change return
    mtx.vout.pop_back();

    // We now have the B-WT^ hash
    hashRet = mtx.GetHash();

    return true;
}

/* For backward compatibility, the hash is initialized to 0. TODO: remove the need for this default constructor entirely. */
CTransaction::CTransaction() : vin(), vout(), criticalData(), nVersion(CTransaction::CURRENT_VERSION), nLockTime(0), hash() {}
CTransaction::CTransaction(const CMutableTransaction &tx) : vin(tx.vin), vout(tx.vout), criticalData(tx.criticalData), nVersion(tx.nVersion), nLockTime(tx.nLockTime), hash(ComputeHash()) {}
CTransaction::CTransaction(CMutableTransaction &&tx) : vin(std::move(tx.vin)), vout(std::move(tx.vout)), criticalData(tx.criticalData), nVersion(tx.nVersion), nLockTime(tx.nLockTime), hash(ComputeHash()) {}

CAmount CTransaction::GetValueOut() const
{
    CAmount nValueOut = 0;
    for (const auto& tx_out : vout) {
        nValueOut += tx_out.nValue;
        if (!MoneyRange(tx_out.nValue) || !MoneyRange(nValueOut))
            throw std::runtime_error(std::string(__func__) + ": value out of range");
    }
    return nValueOut;
}

unsigned int CTransaction::GetTotalSize() const
{
    return ::GetSerializeSize(*this, SER_NETWORK, PROTOCOL_VERSION);
}

std::string CTransaction::ToString() const
{
    std::string str;
    str += strprintf("CTransaction(hash=%s, ver=%d, vin.size=%u, vout.size=%u, nLockTime=%u)\n",
        GetHash().ToString().substr(0,10),
        nVersion,
        vin.size(),
        vout.size(),
        nLockTime);
    for (unsigned int i = 0; i < vin.size(); i++)
        str += "    " + vin[i].ToString() + "\n";
    for (unsigned int i = 0; i < vin.size(); i++)
        str += "    " + vin[i].scriptWitness.ToString() + "\n";
    for (unsigned int i = 0; i < vout.size(); i++)
        str += "    " + vout[i].ToString() + "\n";
    if (!criticalData.IsNull()) {
<<<<<<< HEAD
        str += strprintf("Critical Data:\nbytes.size=%s\nhashCritical=%s",
        criticalData.bytes.size(),
=======
        str += strprintf("Critical Data:\nbytes=%s\nhashCritical=%s",
        std::string(criticalData.bytes.begin(), criticalData.bytes.end()),
>>>>>>> 345d7dd8
        criticalData.hashCritical.ToString());
    }
    return str;
}

bool CCriticalData::IsBMMRequest() const
{
    uint8_t nSidechain;
    uint16_t nPrevBlockRef;

    return IsBMMRequest(nSidechain, nPrevBlockRef);
}

bool CCriticalData::IsBMMRequest(uint8_t& nSidechain, uint16_t& nPrevBlockRef) const
{
    // Check for h* commit flag in critical data bytes
    if (IsNull())
        return false;
    if (bytes.size() < 4)
        return false;

    if (bytes[0] != 0x00 || bytes[1] != 0xbf || bytes[2] != 0x00)
        return false;

    // Convert bytes to script for easy parsing
    CScript script(bytes.begin(), bytes.end());

    // Get nSidechain
    CScript::const_iterator psidechain = script.begin() + 3;
    opcodetype opcode;
    std::vector<unsigned char> vchSidechain;
    if (!script.GetOp(psidechain, opcode, vchSidechain))
        return false;

    // Is nSidechain valid?
    nSidechain = CScriptNum(vchSidechain, true).getint();
    if (!IsSidechainNumberValid(nSidechain))
        return false;

    // Get prevBlockRef
    CScript::const_iterator pprevblock = psidechain + vchSidechain.size() + 1;
    std::vector<unsigned char> vchPrevBlockRef;
    if (!script.GetOp(pprevblock, opcode, vchPrevBlockRef))
        return false;

    nPrevBlockRef = CScriptNum(vchPrevBlockRef, true).getint();

    return true;
}<|MERGE_RESOLUTION|>--- conflicted
+++ resolved
@@ -131,13 +131,8 @@
     for (unsigned int i = 0; i < vout.size(); i++)
         str += "    " + vout[i].ToString() + "\n";
     if (!criticalData.IsNull()) {
-<<<<<<< HEAD
         str += strprintf("Critical Data:\nbytes.size=%s\nhashCritical=%s",
         criticalData.bytes.size(),
-=======
-        str += strprintf("Critical Data:\nbytes=%s\nhashCritical=%s",
-        std::string(criticalData.bytes.begin(), criticalData.bytes.end()),
->>>>>>> 345d7dd8
         criticalData.hashCritical.ToString());
     }
     return str;
